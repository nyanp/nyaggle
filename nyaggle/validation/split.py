--- conflicted
+++ resolved
@@ -346,7 +346,6 @@
 
 class StratifiedGroupKFold(_BaseKFold):
     """ Stratified K-Folds cross-validator with grouping
-
     Provides train/test indices to split data in train/test sets.
     This cross-validation object is a variation of GroupKFold that returns
     stratified folds. The folds are made by preserving the percentage of
@@ -371,10 +370,7 @@
             (np.array([0, 1, 2, 7, 8]), np.array([3, 4, 5, 6])),
             (np.array([0, 1, 3, 4, 5, 6, 7, 8]), np.array([2])),
         ]
-<<<<<<< HEAD
-=======
-
->>>>>>> e27e03ea
+
     """
 
     def __init__(self, n_splits: int = 3, shuffle: bool = False,
@@ -389,16 +385,8 @@
             y (ndarray):  labels(default = None)
             groups (None): (default = None)
         """
-        from sklearn.utils.multiclass import type_of_target
         n_splits = self.n_splits
         y = np.asarray(y)
-        type_of_target_y = type_of_target(y)
-        allowed_target_types = {"binary", "multiclass"}
-        if type_of_target_y not in allowed_target_types:
-            raise ValueError(
-                'Supported target types are: {}. Got {!r} instead.'.format(
-                    allowed_target_types, type_of_target_y))
-
         n_samples = y.shape[0]
 
         unique_y, y_inversed = np.unique(y, return_inverse=True)
